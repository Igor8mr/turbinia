--- conflicted
+++ resolved
@@ -245,10 +245,6 @@
         socket_timeout=10, socket_keepalive=True, socket_connect_timeout=10)
 
   def set_client(self, redis_client):
-<<<<<<< HEAD
-    """Sets the Turbinia state manager"""
-=======
->>>>>>> 17127d0f
     self.client = redis_client
 
   def _validate_data(self, data):
@@ -479,14 +475,10 @@
       raise TurbiniaException(error_message) from exception
 
   def write_hash_object(self, redis_key, object_dict):
-<<<<<<< HEAD
-    """Writes new hash object into redis.
-=======
     """Writes new hash object into redis. To save storage, the function does not
     write values that are null, empty lists or empty dictionaries. Thus, if the 
     value is deserialized from Redis into the original object, the default 
     values will be used for those attributes.
->>>>>>> 17127d0f
 
     Args:
       object_dict (dict[str]): A dictionary containing the serialized
@@ -500,23 +492,14 @@
       if attribute_value not in EMPTY_JSON_VALUES:
         self.set_attribute(redis_key, attribute_name, attribute_value)
 
-<<<<<<< HEAD
-  def write_evidence(
-      self, evidence_dict: dict[str], allow_overwrite=True) -> str:
-=======
   def write_evidence(self, evidence_dict: dict[str], update=False) -> str:
->>>>>>> 17127d0f
     """Writes evidence into redis.
 
     Args:
       evidence_dict (dict[str]): A dictionary containing the serialized
-<<<<<<< HEAD
-      evidence attributes that will be saved.
-=======
         evidence attributes that will be saved.
       update (bool): Allows overwriting previous key and blocks writing new 
         ones.
->>>>>>> 17127d0f
 
     Returns:
       evidence_key (str): The key corresponding to the evidence in Redis
@@ -532,12 +515,8 @@
       error_message = 'Error deserializing evidence attribute.'
       log.error(f'{error_message}: {exception}')
       raise TurbiniaException(error_message) from exception
-<<<<<<< HEAD
-    if allow_overwrite or not self.key_exists(evidence_key):
-=======
     # Either updates or write new key
     if update == self.key_exists(evidence_key):
->>>>>>> 17127d0f
       self.write_hash_object(evidence_key, evidence_dict)
       if evidence_hash:
         self.set_attribute(
